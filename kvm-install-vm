--- conflicted
+++ resolved
@@ -58,11 +58,7 @@
             printf "    -l          Location of Images  (default: $HOME/virt/images)\n"
             printf "    -L          Location of VMs     (default: $HOME/virt/vms)\n"
             printf "    -m          Memory Size (MB)    (default: 1024)\n"
-<<<<<<< HEAD
-            printf "    -M mac      Mac address         (default: auto-assigned)\n"
-=======
             printf "    -M          Mac address         (default: auto-assigned)\n"
->>>>>>> a6f08f40
             printf "    -p          Console port        (default: auto)\n"
             printf "    -s          Custom shell script\n"
             printf "    -t          Linux Distribution  (default: centos7)\n"
@@ -699,17 +695,10 @@
 function create ()
 {
     # Parse command line arguments
-<<<<<<< HEAD
-    while getopts ":a:b:c:d:D:f:g:i:k:l:m:M:p:s:t:T:u:hv" opt
-    do
-        case "$opt" in
-            a ) AUTOSTART=true ;;
-=======
     while getopts ":b:c:d:D:f:g:i:k:l:m:M:p:s:t:T:u:ahv" opt
     do
         case "$opt" in
             a ) AUTOSTART=${OPTARG} ;;
->>>>>>> a6f08f40
             b ) BRIDGE="${OPTARG}" ;;
             c ) CPUS="${OPTARG}" ;;
             d ) DISK_SIZE="${OPTARG}" ;;
@@ -828,12 +817,8 @@
     else
         # Set variables
         VMNAME=$1
-<<<<<<< HEAD
-        DISKDIR=${IMAGEDIR}/${VMNAME}    # Directory to create attached disk
-=======
         # Directory to create attached disk (Checks both images an vms directories for backward compatibility!)
         [[ -d ${VMDIR}/${VMNAME} ]] && DISKDIR=${VMDIR}/${VMNAME} || DISKDIR=${IMAGEDIR}/${VMNAME}
->>>>>>> a6f08f40
         DISKNAME=${VMNAME}-${TARGET}-${DISKSIZE}.${FORMAT}
 
         if [ ! -f "${DISKDIR}/${DISKNAME}" ]

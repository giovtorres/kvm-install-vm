#!/usr/bin/env bats

<<<<<<< HEAD
load imagedir
=======
load vmdir
>>>>>>> a6f08f40
load vmname

@test "Check for help usage message" {
    run kvm-install-vm
    [[ "${lines[0]}" =~ "NAME" ]]
}

@test "Test create with no hostname" {
    run kvm-install-vm create
    [[ "${lines[0]}" =~ "NAME" ]]
}

@test "Test create with options and no hostname" {
    run kvm-install-vm create -t debian9 -d 20
    [[ "${lines[0]}" =~ "Please specify a single host to create." ]]
}

@test "Test remove with no hostname" {
    run kvm-install-vm remove
    [[ "${lines[0]}" =~ "NAME" ]]
}

@test "Install VM (CentOS7) - $VMNAME" {
    run kvm-install-vm create $VMNAME
    [ "$status" -eq 0 ]
}

@test "Check running VM state" {
    run bash -c "virsh -q domstate $VMNAME"
    [ "$output" = "running" ]
}

@test "Check libvirt-nss hostname resolution" {
    run sleep 45
    run ping -c 1 $VMNAME
    [ "$status" -eq 0 ]
    [[ "${lines[-2]}" =~ "1 packets transmitted, 1 received," ]]
}

@test "Check cloud-init package is removed" {
    run ssh -o StrictHostKeyChecking=no centos@$VMNAME rpm -q cloud-init
    [[ "$output" =~ "package cloud-init is not installed" ]]
}

@test "Attach disk to VM without specifying target" {
    run bash -c "kvm-install-vm attach-disk -d 1 $VMNAME"
    [ "$status" -eq 2 ]
    [[ "${lines[0]}" =~ "ERR: You must specify a target device" ]]
}

@test "Attach disk to VM without specifying disk size" {
    run bash -c "kvm-install-vm attach-disk -t vdb $VMNAME"
    [ "$status" -eq 2 ]
    [[ "${lines[0]}" =~ "You must specify a size" ]]
}

@test "Attach disk to VM" {
    run bash -c "kvm-install-vm attach-disk -d 1 -t vdb $VMNAME"
    [ "$status" -eq 0 ]
}

@test "Check block list for VM" {
    run bash -c "grep ^vdb <(virsh domblklist $VMNAME)"
    [ "$status" -eq 0 ]
}

@test "Delete VM - $VMNAME" {
    run bash -c "kvm-install-vm remove $VMNAME"
    [ "$status" -eq 0 ]
}

@test "Check destroyed VM state" {
    run bash -c "virsh -q domstate $VMNAME"
    [[ "$output" =~ "error: failed to get domain '$VMNAME'" ]]
}

@test "Check destroyed VM files" {
<<<<<<< HEAD
    run bash -c "ls ${IMAGEDIR}/${VMNAME}"
=======
    run bash -c "ls ${VMDIR}/${VMNAME}"
>>>>>>> a6f08f40
    [[ "$output" =~ "No such file or directory" ]]
}<|MERGE_RESOLUTION|>--- conflicted
+++ resolved
@@ -1,10 +1,6 @@
 #!/usr/bin/env bats
 
-<<<<<<< HEAD
-load imagedir
-=======
 load vmdir
->>>>>>> a6f08f40
 load vmname
 
 @test "Check for help usage message" {
@@ -82,10 +78,6 @@
 }
 
 @test "Check destroyed VM files" {
-<<<<<<< HEAD
-    run bash -c "ls ${IMAGEDIR}/${VMNAME}"
-=======
     run bash -c "ls ${VMDIR}/${VMNAME}"
->>>>>>> a6f08f40
     [[ "$output" =~ "No such file or directory" ]]
 }
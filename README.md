--- conflicted
+++ resolved
@@ -79,11 +79,7 @@
     -l          Location of Images  (default: $HOME/virt/images)
     -L          Location of VMs     (default: $HOME/virt/vms)
     -m          Memory Size (MB)    (default: 1024)
-<<<<<<< HEAD
-    -M mac      Mac address         (default: auto-assigned)
-=======
     -M          Mac address         (default: auto-assigned)
->>>>>>> a6f08f40
     -p          Console port        (default: auto)
     -s          Custom shell script
     -t          Linux Distribution  (default: centos7)
